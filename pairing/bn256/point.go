--- conflicted
+++ resolved
@@ -12,10 +12,6 @@
 	"go.dedis.ch/kyber/v3/group/mod"
 )
 
-var marshalPointID1 = [8]byte{'b', 'n', '2', '5', '6', '.', 'g', '1'}
-var marshalPointID2 = [8]byte{'b', 'n', '2', '5', '6', '.', 'g', '2'}
-var marshalPointIDT = [8]byte{'b', 'n', '2', '5', '6', '.', 'g', 't'}
-
 type pointG1 struct {
 	g     *curvePoint
 	group kyber.Group
@@ -47,9 +43,13 @@
 }
 
 func (p *pointG1) Pick(rand cipher.Stream) kyber.Point {
-	s := mod.NewInt64(0, Order).Pick(rand)
+	s := &scalarDescribing{
+		Int:   mod.NewInt64(0, Order),
+		group: p.group,
+	}
+	s.Pick(rand)
 	p.Base()
-	p.g.Mul(p.g, &s.(*mod.Int).V)
+	p.g.Mul(p.g, &s.V)
 	return p
 }
 
@@ -61,19 +61,8 @@
 
 // Clone makes a hard copy of the point
 func (p *pointG1) Clone() kyber.Point {
-<<<<<<< HEAD
-	q := newPointG1()
+	q := newPointG1(p.group)
 	q.g = p.g.Clone()
-=======
-	q := newPointG1(p.group)
-	buf, err := p.MarshalBinary()
-	if err != nil {
-		panic(err)
-	}
-	if err := q.UnmarshalBinary(buf); err != nil {
-		panic(err)
-	}
->>>>>>> 1212f059
 	return q
 }
 
@@ -142,10 +131,6 @@
 	montDecode(tmp, &pgtemp.y)
 	tmp.Marshal(ret[n:])
 	return ret, nil
-}
-
-func (p *pointG1) MarshalID() [8]byte {
-	return marshalPointID1
 }
 
 func (p *pointG1) MarshalTo(w io.Writer) (int, error) {
@@ -300,9 +285,13 @@
 }
 
 func (p *pointG2) Pick(rand cipher.Stream) kyber.Point {
-	s := mod.NewInt64(0, Order).Pick(rand)
+	s := &scalarDescribing{
+		Int:   mod.NewInt64(0, Order),
+		group: p.group,
+	}
+	s.Pick(rand)
 	p.Base()
-	p.g.Mul(p.g, &s.(*mod.Int).V)
+	p.g.Mul(p.g, &s.V)
 	return p
 }
 
@@ -314,19 +303,8 @@
 
 // Clone makes a hard copy of the field
 func (p *pointG2) Clone() kyber.Point {
-<<<<<<< HEAD
-	q := newPointG2()
+	q := newPointG2(p.group)
 	q.g = p.g.Clone()
-=======
-	q := newPointG2(p.group)
-	buf, err := p.MarshalBinary()
-	if err != nil {
-		panic(err)
-	}
-	if err := q.UnmarshalBinary(buf); err != nil {
-		panic(err)
-	}
->>>>>>> 1212f059
 	return q
 }
 
@@ -399,10 +377,6 @@
 	return ret, nil
 }
 
-func (p *pointG2) MarshalID() [8]byte {
-	return marshalPointID2
-}
-
 func (p *pointG2) MarshalTo(w io.Writer) (int, error) {
 	buf, err := p.MarshalBinary()
 	if err != nil {
@@ -498,9 +472,14 @@
 }
 
 func (p *pointGT) Pick(rand cipher.Stream) kyber.Point {
-	s := mod.NewInt64(0, Order).Pick(rand)
+	s := &scalarDescribing{
+		Int:   mod.NewInt64(0, Order),
+		group: p.group,
+	}
+	s.Pick(rand)
 	p.Base()
-	p.g.Exp(p.g, &s.(*mod.Int).V)
+	p.g.Exp(p.g, &s.V)
+
 	return p
 }
 
@@ -512,19 +491,8 @@
 
 // Clone makes a hard copy of the point
 func (p *pointGT) Clone() kyber.Point {
-<<<<<<< HEAD
-	q := newPointGT()
+	q := newPointGT(p.group)
 	q.g = p.g.Clone()
-=======
-	q := newPointGT(p.group)
-	buf, err := p.MarshalBinary()
-	if err != nil {
-		panic(err)
-	}
-	if err := q.UnmarshalBinary(buf); err != nil {
-		panic(err)
-	}
->>>>>>> 1212f059
 	return q
 }
 
@@ -601,10 +569,6 @@
 	return ret, nil
 }
 
-func (p *pointGT) MarshalID() [8]byte {
-	return marshalPointIDT
-}
-
 func (p *pointGT) MarshalTo(w io.Writer) (int, error) {
 	buf, err := p.MarshalBinary()
 	if err != nil {
